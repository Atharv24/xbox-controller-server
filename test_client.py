#!/usr/bin/env python3
"""
Test Client for Xbox Controller Server
Receives and displays controller data from the server.
"""

import socket
import json
import time
import threading
import sys


class XboxControllerClient:
    def __init__(self, server_ip='127.0.0.1', server_port=5000, client_port=5001):
        self.server_ip = server_ip
        self.server_port = server_port
        self.client_port = client_port
        self.running = False
        self.last_message_timestamp = 0

        self.delay_rolling_average = 0
        self.total_packets = 0

        # Create UDP socket
        self.sock = socket.socket(socket.AF_INET, socket.SOCK_DGRAM)
        self.sock.settimeout(1.0)

        # Bind to specified port
        self.sock.bind(('0.0.0.0', self.client_port))

        print(f"Client started on port {self.client_port}")
        print(f"Waiting for data from server at {server_ip}:{server_port}")

    def receive_controller_data(self):
        """Receive and display controller data"""
        try:
            while self.running:
                try:
                    data, addr = self.sock.recvfrom(4096)
                    controller_data = json.loads(data.decode('utf-8'))

                    # Display the data
                    self.display_controller_data(controller_data)

                except socket.timeout:
                    continue
                except json.JSONDecodeError as e:
                    print(f"Error decoding JSON: {e}")
                except Exception as e:
                    print(f"Error receiving data: {e}")

        except Exception as e:
            print(f"Error in receive thread: {e}")
        except KeyboardInterrupt:
            print("\nStopping client...")
        finally:
            self.stop()

    def display_controller_data(self, data):
        """Display controller data in a formatted way"""
        # Clear screen (works on most terminals)
        print("\033[2J\033[H", end="")

        timestamp = data.get('timestamp')

        # delay = timestamp - time.time()
        # self.delay_rolling_average = (self.delay_rolling_average * (self.total_packets) + delay )/(self.total_packets+1)
        # self.total_packets += 1
        # print(self.delay_rolling_average)
<<<<<<< HEAD
        
=======

>>>>>>> d118a981
        if timestamp < self.last_message_timestamp:
            return
        self.last_message_timestamp = timestamp

        controller_data = data.get('controller_data', {})

        print("=" * 60)
        print(f"Xbox Controller State")
        print("=" * 60)

        # Display sticks
        left_stick = controller_data.get('left_stick', {})
        right_stick = controller_data.get('right_stick', {})

        print(
            f"Left Stick:  X={left_stick.get('x', 0):6.3f} Y={left_stick.get('y', 0):6.3f}")
        print(
            f"Right Stick: X={right_stick.get('x', 0):6.3f} Y={right_stick.get('y', 0):6.3f}")

        # Display triggers
        triggers = controller_data.get('triggers', {})
        print(
            f"Triggers:    L={triggers.get('left', 0):6.3f} R={triggers.get('right', 0):6.3f}")

        buttons = controller_data.get('buttons', {})
        print(buttons)

        print("\n" + "=" * 60)

    def start(self):
        """Start the client"""
        self.running = True
        print("Receiving controller data...")

        self.receive_controller_data()

        try:
            while self.running:
                time.sleep(0.1)
        except KeyboardInterrupt:
            print("\nStopping client...")
            self.stop()

    def stop(self):
        """Stop the client"""
        self.running = False
        if hasattr(self, 'sock'):
            self.sock.close()


def main():
    """Main function"""
    import argparse

    parser = argparse.ArgumentParser(description='Xbox Controller Test Client')
    parser.add_argument('--server-ip', default='10.0.0.131',
                        help='Server IP address (default: 127.0.0.1)')
    parser.add_argument('--server-port', type=int,
                        default=5000, help='Server port (default: 5000)')
    parser.add_argument('--client-port', type=int,
                        default=5001, help='Client port (default: 5001)')

    args = parser.parse_args()

    try:
        client = XboxControllerClient(
            args.server_ip, args.server_port, args.client_port)
        client.start()
    except Exception as e:
        print(f"Error starting client: {e}")
        sys.exit(1)


if __name__ == "__main__":
    main()<|MERGE_RESOLUTION|>--- conflicted
+++ resolved
@@ -68,11 +68,7 @@
         # self.delay_rolling_average = (self.delay_rolling_average * (self.total_packets) + delay )/(self.total_packets+1)
         # self.total_packets += 1
         # print(self.delay_rolling_average)
-<<<<<<< HEAD
         
-=======
-
->>>>>>> d118a981
         if timestamp < self.last_message_timestamp:
             return
         self.last_message_timestamp = timestamp
