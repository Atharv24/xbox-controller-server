--- conflicted
+++ resolved
@@ -166,11 +166,7 @@
     import argparse
     
     parser = argparse.ArgumentParser(description='Xbox Controller Input Server')
-<<<<<<< HEAD
-    parser.add_argument('--client-ip', default='10.0.0.36', help='Client IP address (default: 127.0.0.1)')
-=======
     parser.add_argument('--client-ip', default='10.0.0.36', help='Client IP address (default: 10.0.0.36)')
->>>>>>> 92e28ad3
     parser.add_argument('--client-port', type=int, default=5001, help='Client port (default: 5001)')
     parser.add_argument('--server-port', type=int, default=5000, help='Server port (default: 5000)')
     
